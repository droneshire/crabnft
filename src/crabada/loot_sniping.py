import copy
import deepdiff
import json
import os
import time
import tqdm
import typing as T

from discord_webhook import DiscordEmbed, DiscordWebhook
from eth_typing import Address

from config import USERS
from crabada.loot_target_addresses import TARGET_ADDRESSES, UNVALIDATED_ADDRESSES
from crabada.crabada_web2_client import CrabadaWeb2Client
from crabada.factional_advantage import FACTIONAL_ADVANTAGE, FACTION_ICON_URLS, FACTION_COLORS
from crabada.factional_advantage import get_faction_adjusted_battle_point, get_bp_mp_from_mine
from crabada.miners_revenge import calc_miners_revenge
from crabada.types import Faction, IdleGame, TeamMember
from utils import logger
from utils.discord import DISCORD_WEBHOOK_URL
from utils.google_sheets import GoogleSheets

MAX_PAGE_DEPTH = 50
MIN_MINERS_REVENGE = 36.0

TARGET_ADDRESSES_SET = [t for t in set(TARGET_ADDRESSES)]
UNVALIDATED_ADDRESSES_SET = [t for t in set(UNVALIDATED_ADDRESSES)]

PURE_LOOT_TEAM_IDLE_GAME_STATS = {
    "CCP": {
        "bp": 661,
        "mp": 245,
        "faction": Faction.MACHINE,
    },
    "SSP": {
        "bp": 665,
        "mp": 239,
        "faction": Faction.TRENCH,
    },
    "BBP": {
        "bp": 695,
        "mp": 213,
        "faction": Faction.ORE,
    },
    "RRP": {
        "bp": 665,
        "mp": 239,
        "faction": Faction.ABYSS,
    },
}


class LootSnipes:
    LOOTING_URL = "https://play.crabada.com/mine/start-looting"
    MAX_LOOT_STALE_TIME = 60.0 * 9.0
    ADDRESS_GSHEET = "No Reinforce List"
    UPDATE_TIME_DELTA = 60.0 * 15.0
    SEARCH_ADDRESSES_PER_ITERATION = 50
    MIN_MP_THRESHOLD = 225
    MIN_PAGE_THRESHOLD = 6

    def __init__(self, credentials: str, verbose: bool = False):
        self.verbose = verbose
        self.urls = DISCORD_WEBHOOK_URL
        self.snipes = {}
        self.gsheet = GoogleSheets(self.ADDRESS_GSHEET, credentials, [])
        self.addresses: T.Dict[str, list] = {
            "verified": TARGET_ADDRESSES_SET,
            "unverified": UNVALIDATED_ADDRESSES_SET,
        }
        self.last_update = 0.0
        self.web2 = CrabadaWeb2Client()
        self.search_index: T.Dict[str, int] = {
            "verified": 0,
            "unverified": 0,
        }
        self.sheets_update_delta = self.UPDATE_TIME_DELTA

        self.hit_rate = {}
        self.log_file = os.path.join(logger.get_logging_dir(), "sniper", "hit_rates.json")

        self.hit_rate = self._read_log()

    def delete_all_messages(self) -> None:
        logger.print_fail("Deleting all messages")
        for _, hook in self.snipes.items():
            try:
                hook["webhook"].delete(hook["sent"])
                time.sleep(0.2)
            except:
                pass

        self._write_log(self.hit_rate)

        self.snipes = {}

    def hunt(self, address: str) -> None:
        self._update_addresses_from_sheet()
        available_loots = self._get_available_loots(address, 9, False)
        addresses_to_search = self._update_address_search_circ_buffer(
            "verified", self.addresses["verified"]
        )
        logger.print_ok_blue("Hunting for verified loot snipes...")
        self._hunt_no_reinforce_mines(address, addresses_to_search, available_loots, True)
        addresses_to_search = self._update_address_search_circ_buffer(
            "unverified", self.addresses["unverified"]
        )
        logger.print_ok_blue("Hunting for suspected loot snipes...")
        self._hunt_no_reinforce_mines(address, self.addresses["unverified"], available_loots, False)
        logger.print_ok_blue("Hunting for low MP loot snipes...")
        self._hunt_low_mp_teams(address, available_loots)

    def _read_log(self) -> T.Dict[str, int]:
        if not os.path.isfile(self.log_file):
            return {}

        with open(self.log_file, "r") as infile:
            return json.load(infile)

    def _write_log(self, data: T.Dict[str, int]) -> None:
        with open(self.log_file, "w") as outfile:
            json.dump(data, outfile, indent=4)

    def _get_available_loots(
        self, user_address: Address, max_pages: int = 8, verbose: bool = False
    ) -> T.List[IdleGame]:

        available_loots = []
        pb = tqdm.tqdm(total=max_pages)
        logger.print_ok_blue(f"Searching for available mines...")
        for page in range(1, max_pages):
            params = {
                "page": page,
                "limit": 100,
            }
            pb.update(1)
            loots = self.web2.list_available_loots(user_address, params=params)

            if not loots:
                break

            if verbose:
                logger.print_normal(f"Searching through {len(loots)} mines...")

            available_loots.extend(loots)
        pb.close()

        return available_loots

    def _update_address_search_circ_buffer(
        self, list_name: str, address_list: T.List[str]
    ) -> T.List[str]:
        search_this_time = []
        start = self.search_index[list_name]
        end = start + self.SEARCH_ADDRESSES_PER_ITERATION
        if self.SEARCH_ADDRESSES_PER_ITERATION > len(address_list):
            search_this_time = address_list
        elif end > len(address_list):
            end = end - len(address_list)
            search_this_time = address_list[start:] + address_list[0:end]
        else:
            search_this_time = address_list[start:end]
        logger.print_normal(f"Searching through address list index {start}->{end}")

        self.search_index[list_name] = end

        logger.print_normal(f"Updated {list_name} search index: {self.search_index[list_name]}")
        return search_this_time

    def _find_loot_snipe(
        self,
        user_address: Address,
        address_list: T.List[str],
        available_loots: T.List[IdleGame],
        verbose: bool = False,
    ) -> T.Dict[int, T.Any]:

        bot_user_addresses = [v["address"] for _, v in USERS.items()]

        if verbose:
            logger.print_normal(f"Searching through addresses...")

        pb = tqdm.tqdm(total=len(address_list))
        loot_list = {}
        for address in address_list:
            if address in bot_user_addresses:
                logger.print_fail_arrow(f"Snipe added for bot holder user: {address}...skipping")
                continue
            mines = {m["game_id"]: address for m in self.web2.list_my_mines(address)}
            loot_list.update(mines)
            pb.update(1)
        pb.close()

        if verbose:
            logger.print_normal(f"Checking against {len(loot_list)} no-reinforce mines...")

        target_pages = {}
        for inx, mine in enumerate(available_loots):
            page = int((inx + 9) / 9)
            faction = mine["faction"].upper()
            if mine["game_id"] in loot_list.keys():
                battle_point = get_faction_adjusted_battle_point(
                    mine, is_looting=False, verbose=False
                )
                address = loot_list[mine["game_id"]]

                self.hit_rate[address] = self.hit_rate.get(address, 0) + 1

                data = {
                    "page": page,
                    "faction": faction,
                    "defense_battle_point": battle_point,
                    "address": address,
                }
                target_pages[mine["game_id"]] = data

                if verbose:
                    logger.print_normal(
                        f"Found target {mine['game_id']} on page {data['page']} faction {data['faction']}"
                    )
        logger.print_ok_arrow(f"Found {len(target_pages.keys())} snipes")
        return target_pages

    def _find_low_mr_teams(
        self, user_address: Address, available_loots: T.List[IdleGame], verbose: bool = False
    ) -> T.Dict[int, T.Any]:
        target_pages = {}
        for inx, mine in enumerate(available_loots):
            faction = mine["faction"].upper()
            page = int((inx + 9) / 9)
            bp, mp = get_bp_mp_from_mine(mine, is_looting=False, verbose=False)

<<<<<<< HEAD
            looters = {}
            for team_type in PURE_LOOT_TEAM_IDLE_GAME_STATS.keys():
                crab = TeamMember(
                    hp=0,
                    damage=0,
                    speed=0,
                    critical=PURE_LOOT_TEAM_IDLE_GAME_STATS[loot_team]["mp"],
                    armor=PURE_LOOT_TEAM_IDLE_GAME_STATS[loot_team]["bp"],
                )
                miners_revenge = calc_miners_revenge(mine, is_looting=True, additional_crabs=[crab])
                if miners_revenge > MIN_MINERS_REVENGE or page <= 1:
                    continue
                looters[team_type] = miners_revenge

                if verbose:
                    logger.print_normal(
                        f"Found target for {team_type} in {mine['game_id']}\n\t{miners_revenge}\non page {page} faction {faction}"
                    )

            if not looters:
=======
            if mp > self.MIN_MP_THRESHOLD or page < self.MIN_PAGE_THRESHOLD:
>>>>>>> 9a764ea1
                continue

            data = {
                "page": page,
                "faction": faction,
                "defense_mine_point": mp,
                "defense_battle_point": bp,
            }
            target_pages[mine["game_id"]] = data

        logger.print_ok_arrow(f"Found {len(target_pages.keys())} low MP snipes")
        return target_pages

    def _update_addresses_from_sheet(self) -> None:
        now = time.time()
        if now - self.last_update < self.sheets_update_delta:
            return

        self.last_update = now

        old_addresses = copy.deepcopy(self.addresses)

        try:
            self.addresses = {
                "verified": list(set(self.gsheet.read_column(1)[1:])),
                "unverified": list(set(self.gsheet.read_column(3)[1:])),
            }
            self.sheets_update_delta = self.UPDATE_TIME_DELTA
        except:
            self.sheets_update_delta = self.sheets_update_delta * 2

        diff = deepdiff.DeepDiff(old_addresses, self.addresses)
        if diff:
            logger.print_bold(f"Updating from spreadsheet...")
            logger.print_bold(f"{len(self.addresses['verified'])} verified addresses")
            logger.print_bold(f"{len(self.addresses['unverified'])} unverified addresses")
            logger.print_normal(f"{diff}")

    def _get_address_snipe_embed(
        self,
        attack_factions: T.List[str],
        mine_faction: str,
        mine: int,
        page: int,
        battle_point: int,
        verified: bool,
        address: str,
    ) -> DiscordEmbed:
        embed = DiscordEmbed(
            title=f"MINE {mine}",
            description=f"{', '.join(attack_factions)}\n",
            color=FACTION_COLORS[mine_faction].value,
        )
        embed.add_embed_field(name="Mine", value=mine_faction.upper(), inline=True)
        embed.add_embed_field(name="Page", value=page, inline=True)
        embed.add_embed_field(name="BP", value=battle_point, inline=False)
        embed.add_embed_field(name="Verified", value="True" if verified else "False", inline=True)
        embed.add_embed_field(name="Address", value=address[:8], inline=True)
        embed.add_embed_field(name="Address Hit Count", value=self.hit_rate[address], inline=False)

        embed.set_thumbnail(url=FACTION_ICON_URLS[mine_faction])
        return embed

    def _get_low_mp_snipe_embed(
        self,
        attack_factions: T.List[str],
        mine_faction: str,
        mine: int,
        page: int,
        battle_point: int,
        mine_point: int,
    ) -> DiscordEmbed:
        embed = DiscordEmbed(
            title=f"MINE {mine}",
            description=f"{', '.join(attack_factions)}\n",
            color=FACTION_COLORS[mine_faction].value,
        )
        embed.add_embed_field(name="Mine", value=mine_faction.upper(), inline=True)
        embed.add_embed_field(name="Page", value=page, inline=True)
        embed.add_embed_field(name="BP", value=battle_point, inline=False)
        embed.add_embed_field(name="MP", value=mine_point, inline=True)
        embed.set_thumbnail(url=FACTION_ICON_URLS[mine_faction])
        return embed

    def _hunt_low_mp_teams(self, address: str, available_loots: T.List[IdleGame]) -> None:
        update_loot_snipes = self._find_low_mr_teams(address, available_loots, verbose=True)

        def get_embed(mine: int, data: T.Dict[str, T.Any]) -> DiscordEmbed:
            page = data["page"]
            mine_faction = data["faction"]
            battle_point = data["defense_battle_point"]
            mine_point = data["defense_mine_point"]

            if mine_faction == Faction.NO_FACTION:
                attack_factions = ["ANY"]
            else:
                attack_factions = [f for f, a in FACTIONAL_ADVANTAGE.items() if mine_faction in a]

            context = f"MINE: {mine} Faction: {mine_faction} Page: {page}\n"
            context += f"Loot with: {' '.join(attack_factions)}\n"
            context += f"MP: {data['defense_mine_point']}\n"
            logger.print_normal(context)

            return self._get_low_mp_snipe_embed(
                attack_factions, mine_faction, mine, page, battle_point, mine_point
            )

        open_loots = [m["game_id"] for m in available_loots]
        self._update_discord(
            update_loot_snipes, open_loots, "LOW_MR_LOOT_SNIPE", embed_handle=get_embed
        )

    def _hunt_no_reinforce_mines(
        self,
        address: str,
        address_list: T.List[str],
        available_loots: T.List[IdleGame],
        verified: bool,
    ) -> None:
        update_loot_snipes = self._find_loot_snipe(
            address, address_list, available_loots, verbose=self.verbose
        )

        def get_embed(mine: int, data: T.Dict[str, T.Any]) -> DiscordEmbed:
            page = data["page"]
            mine_faction = data["faction"]
            battle_point = data["defense_battle_point"]
            address = data["address"]

            if mine_faction == Faction.NO_FACTION:
                attack_factions = ["ANY"]
            else:
                attack_factions = [f for f, a in FACTIONAL_ADVANTAGE.items() if mine_faction in a]

            context = f"MINE: {mine} Faction: {mine_faction} Page: {page}\n"
            context += f"Loot with: {' '.join(attack_factions)}\n"
            logger.print_bold(context)

            return self._get_address_snipe_embed(
                attack_factions, mine_faction, mine, page, battle_point, verified, address
            )

        open_loots = [m["game_id"] for m in available_loots]
        self._update_discord(update_loot_snipes, open_loots, "LOOT_SNIPE", embed_handle=get_embed)

    def _get_mines_to_delete(self, available_loots: T.List[int]) -> T.List[int]:
        mark_for_delete = []
        for mine in self.snipes.keys():
            if mine not in available_loots:
                mark_for_delete.append(mine)
                continue

            if time.time() - self.snipes[mine].get("start_time", 0.0) > self.MAX_LOOT_STALE_TIME:
                mark_for_delete.append(mine)
                continue

            if self.snipes[mine].get("fail_count", 0) > 3:
                mark_for_delete.append(mine)
                continue

        return mark_for_delete

    def _update_discord(
        self,
        update_loot_snipes: T.Dict[int, T.Dict[str, T.Any]],
        available_loots: T.List[int],
        discord_channel: str,
        embed_handle: T.Callable[[int, T.Dict[str, T.Any]], DiscordEmbed],
    ) -> None:
        info = []
        for mine, data in update_loot_snipes.items():
            page = data["page"]
            mine_faction = data["faction"]
            info.append((page, mine_faction, mine))

        snipes = sorted(info, key=lambda d: (d[1], -d[0], d[2]))
        for page, mine_faction, mine in snipes:
            data = update_loot_snipes[mine]
            battle_point = data["defense_battle_point"]

            if mine in self.snipes.keys():
                old_page = self.snipes[mine]["page"]
                if page == old_page:
                    logger.print_ok_blue(f"Skipping {mine} since already in cache")
                    continue

                logger.print_normal(f"Updating page for mine {mine}, {old_page} -> {page}")
                self.snipes[mine]["webhook"].remove_embeds()
                self.snipes[mine]["webhook"].add_embed(embed_handle(mine, data))
                try:
                    self.snipes[mine]["sent"] = self.snipes[mine]["webhook"].edit(
                        self.snipes[mine]["sent"]
                    )
                    self.snipes[mine]["page"] = page
                    self.snipes[mine]["fail_count"] = 0
                except:
                    logger.print_warn("failed to edit webhook, deleting webhook...")
                    self.snipes[mine]["fail_count"] += 1
                continue

            self.snipes[mine] = {}
            self.snipes[mine]["webhook"] = DiscordWebhook(
                url=self.urls[discord_channel], rate_limit_retry=True
            )
            self.snipes[mine]["webhook"].add_embed(embed_handle(mine, data))
            try:
                self.snipes[mine]["sent"] = self.snipes[mine]["webhook"].execute()
                self.snipes[mine]["page"] = page
                self.snipes[mine]["start_time"] = time.time()
                self.snipes[mine]["fail_count"] = 0
            except:
                logger.print_warn("failed to send webhook")
                self.snipes[mine]["fail_count"] += 1

            time.sleep(1.0)

        mark_for_delete = self._get_mines_to_delete(available_loots)

        for mine in mark_for_delete:
            logger.print_normal(f"Deleting mine {mine} from cache")
            try:
                self.snipes[mine]["webhook"].delete(self.snipes[mine]["sent"])
                del self.snipes[mine]
            except:
                logger.print_fail("failed to delete webhook")

        logger.print_normal(f"DB: {','.join([str(k) for k in self.snipes.keys()])}")

        self._write_log(self.hit_rate)<|MERGE_RESOLUTION|>--- conflicted
+++ resolved
@@ -221,6 +221,32 @@
         logger.print_ok_arrow(f"Found {len(target_pages.keys())} snipes")
         return target_pages
 
+    def _create_fake_team(self, loot_team: str, mine: IdleGame) -> IdleGame:
+        mine["attack_team_members"] = []
+        for _ in range(2):
+            crab = TeamMember(
+                hp=0,
+                damage=0,
+                speed=0,
+                critical=0,
+                armor=0,
+            )
+            mine["attack_team_members"].append(crab)
+
+        crab = TeamMember(
+            hp=0,
+            damage=0,
+            speed=0,
+            critical=PURE_LOOT_TEAM_IDLE_GAME_STATS[loot_team]["mp"],
+            armor=PURE_LOOT_TEAM_IDLE_GAME_STATS[loot_team]["bp"],
+        )
+
+        mine["attack_team_members"].append(crab)
+        mine["attack_point"] = PURE_LOOT_TEAM_IDLE_GAME_STATS[loot_team]["bp"]
+        mine["attack_team_faction"] = PURE_LOOT_TEAM_IDLE_GAME_STATS[loot_team]["faction"]
+
+        return mine
+
     def _find_low_mr_teams(
         self, user_address: Address, available_loots: T.List[IdleGame], verbose: bool = False
     ) -> T.Dict[int, T.Any]:
@@ -230,30 +256,7 @@
             page = int((inx + 9) / 9)
             bp, mp = get_bp_mp_from_mine(mine, is_looting=False, verbose=False)
 
-<<<<<<< HEAD
-            looters = {}
-            for team_type in PURE_LOOT_TEAM_IDLE_GAME_STATS.keys():
-                crab = TeamMember(
-                    hp=0,
-                    damage=0,
-                    speed=0,
-                    critical=PURE_LOOT_TEAM_IDLE_GAME_STATS[loot_team]["mp"],
-                    armor=PURE_LOOT_TEAM_IDLE_GAME_STATS[loot_team]["bp"],
-                )
-                miners_revenge = calc_miners_revenge(mine, is_looting=True, additional_crabs=[crab])
-                if miners_revenge > MIN_MINERS_REVENGE or page <= 1:
-                    continue
-                looters[team_type] = miners_revenge
-
-                if verbose:
-                    logger.print_normal(
-                        f"Found target for {team_type} in {mine['game_id']}\n\t{miners_revenge}\non page {page} faction {faction}"
-                    )
-
-            if not looters:
-=======
             if mp > self.MIN_MP_THRESHOLD or page < self.MIN_PAGE_THRESHOLD:
->>>>>>> 9a764ea1
                 continue
 
             data = {
