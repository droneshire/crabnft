--- conflicted
+++ resolved
@@ -35,7 +35,7 @@
 from utils.math import Average
 from utils.price import Prices
 from utils.price import is_gas_too_high, wei_to_tus, wei_to_cra_raw, wei_to_tus_raw
-from utils.user import BETA_TEST_LIST, get_alias_from_user
+from utils.user import get_alias_from_user
 from web3_utils.avalanche_c_web3_client import AvalancheCWeb3Client
 from web3_utils.tus_web3_client import TusWeb3Client
 from web3_utils.web3_client import web3_transaction
@@ -121,103 +121,12 @@
 
         logger.print_ok_blue(f"Adding bot for user {self.alias} with address {self.address}")
 
-<<<<<<< HEAD
-        self._print_out_config()
-        self._send_email_config_if_needed()
-        self._save_config()
-
-    def _get_save_config(self) -> T.Dict[T.Any, T.Any]:
-        save_config = copy.deepcopy(self.config)
-        for dont_save_key in [
-            "crabada_key",
-            "address",
-            "commission_percent_per_mine",
-            "discord_handle",
-        ]:
-            del save_config[dont_save_key]
-        return json.loads(json.dumps(save_config))
-
-    def _save_config(self) -> None:
-        if self.dry_run:
-            return
-
-        config = self._get_save_config()
-        log_dir = logger.get_logging_dir()
-        config_file = os.path.join(logger.get_logging_dir(), f"{self.user.lower()}_config.json")
-        with open(config_file, "w") as outfile:
-            json.dump(config, outfile, indent=4)
-
-    def _load_config(self) -> T.Dict[T.Any, T.Any]:
-        log_dir = logger.get_logging_dir()
-        config_file = os.path.join(logger.get_logging_dir(), f"{self.user.lower()}_config.json")
-        try:
-            with open(config_file, "r") as infile:
-                return json.load(infile)
-        except:
-            return {}
-
-    def _get_email_config(self) -> str:
-        content = ""
-        for config_key, value in self._get_save_config().items():
-            new_value = value
-
-            if isinstance(value, T.List):
-                new_value = "\n\t".join([str(v) for v in value])
-
-            if isinstance(value, T.Dict):
-                new_value = ""
-                for k, v in value.items():
-                    new_value += f"{k}: {str(v)}\n"
-
-            if isinstance(value, bool):
-                new_value = str(value)
-
-            content += f"{config_key.upper()}:\n{new_value}\n\n"
-        return content
-
-    def _did_config_change(self) -> bool:
-        current = self._get_save_config()
-        old = self._load_config()
-
-        diff = deepdiff.DeepDiff(old, current)
-        if diff:
-            logger.print_normal(f"{diff}")
-            return True
-        return False
-
-    def _print_out_config(self) -> None:
-        logger.print_bold(f"{self.user} Configuration\n")
-        for config_item, value in self.config.items():
-            if config_item == "crabada_key":
-                continue
-            logger.print_normal(f"\t{config_item}: {value}")
-        logger.print_normal("")
-
-    def _send_email_config_if_needed(self) -> None:
-        content = self._get_email_config()
-
-        if self.dry_run or not self._did_config_change() or not self.config["get_email_updates"]:
-            return
-
-        logger.print_warn(f"Config changed for {self.alias}, sending config email...")
-
-        email_message = f"Hello {self.alias}!\n"
-        email_message += "Here is your updated bot configuration:\n\n"
-        email_message += content
-
-        send_email(
-            self.emails,
-            self.config["email"],
-            f"\U0001F980 Crabada Bot Configuration",
-            email_message,
-=======
         self.config_mgr = ConfigManager(
             user,
             config,
             email_accounts,
-            allow_sheets_config=user in BETA_TEST_LIST,
+            allow_sheets_config=True,
             dry_run=dry_run,
->>>>>>> 8a328582
         )
         self.config_mgr.init()
 
@@ -398,13 +307,7 @@
         message = f"Unable to complete bot transaction due to insufficient gas \U000026FD!\n"
         message += f"Please add AVAX to your wallet ASAP to avoid delay in mining!\n"
         logger.print_fail(message)
-<<<<<<< HEAD
-        self._send_status_update(
-            self.config["get_sms_updates_alerts"], self.config["get_email_updates"], message
-        )
-=======
         self._send_status_update(self.config_mgr.config["get_sms_updates_alerts"], self.config_mgr.config["get_email_updates"], message)
->>>>>>> 8a328582
         self.time_since_last_alert = now
 
     def _calculate_and_log_gas_price(self, tx: CrabadaTransaction) -> float:
@@ -822,8 +725,7 @@
 
         self._check_calc_and_send_daily_update_message()
 
-        if self.user in BETA_TEST_LIST:
-            self.config_mgr.check_for_config_updates()
+        self.config_mgr.check_for_config_updates()
 
         self._print_mine_loot_status()
         self._check_and_maybe_close()
